--- conflicted
+++ resolved
@@ -1983,7 +1983,6 @@
       },
       "uniqueItems": true
     },
-<<<<<<< HEAD
     "statisticalTestTail": {
       "type": "string",
       "description": "End of the distribution the target was picked from.",
@@ -1991,7 +1990,7 @@
         "upper tail",
         "lower tail"
       ]
-=======
+    },
     "statisticalMethod": {
       "type": "string",
       "description": "The statistical method used to calculate the association.",
@@ -2008,7 +2007,6 @@
       "type": "integer",
       "description": "Number of cases in case-control study",
       "exclusiveMinimum": 0
->>>>>>> c051b117
     },
     "studyId": {
       "type": "string",
